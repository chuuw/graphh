--- conflicted
+++ resolved
@@ -82,9 +82,6 @@
         return (lat, long)
 
     def latlong_to_adress(self, latlong):
-<<<<<<< HEAD
-        d = self.reverse_geocode(latlong)
-=======
         d = self.reverse_geocode(latlong)
         l_elem = []
         if "housenumber" in d["hits"][0].keys():
@@ -100,6 +97,4 @@
         a = ""
         for elt in l_elem:
             a += "{} ".format(elt)
-        return a.strip()
-
->>>>>>> 0b9ba054
+        return a.strip()