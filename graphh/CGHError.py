from urllib.error import HTTPError
import urllib.request
import sys
import json


def check_point(point):
    try:
        for coordinate in point:
            float(coordinate)
    except ValueError as e:
        e = ValueError("Coordinates are not valid")
        raise e
    else:
        if not len(point) == 2:
            e = ValueError("Point needs to be lat and long")
            raise e
        elif not (-90 <= point[0] <= 90 and -180 <= point[1] <= 180):
            e = ValueError("Latitude or longitude value is not valid")
            raise e


def check_vehicle(vehicle):
    l_vehicle = [
        "car", "small_truck", "truck",
        "scooter", "foot", "hike",
        "bike", "mtb", "racingbike"
    ]
    if not vehicle in l_vehicle:
        e = ValueError("{} is not a valid vehicle".format(vehicle))
        raise e


def check_locale(locale):
    l_locale = ["en", "fr", "de", "it"]
    if not locale in l_locale:
        e = ValueError("{} is not a valid language".format(locale))
        raise e


def valid_unittime(unit):
  l_unit = ["ms", "s", "min", "h"]
  if unit in l_unit :
    return True
  else:
    print("Error : wrong time unit")
    sys.exit()


def valid_unitdistance(unit):
  l_unit = ["m", "km"]
  if unit in l_unit :
    return True
  else:
    print("Error : wrong distance unit")
    sys.exit()

<<<<<<< HEAD
def CGHError(error):
    if error.code == 400:
      error.msg = "Argument not correct"
      print(APIKeyRemaining(error), "remaining credits")
    elif error.code == 401:
      error.msg = "Key error"
    elif error.code == 429:
      error.msg = "API limit reached"
    elif error.code == 500:
      error.msg = "Internal server error"
      print(APIKeyRemaining(error), "remaining credits")
    elif error.code == 501:
      error.msg = "vehicle error"
      print(APIKeyRemaining(error), "remaining credits")
=======

def CGHError(url):
  try:
    fp=urllib.request.urlopen(url)
    contenu=json.load(fp)
  except HTTPError as e:
    if e.code == 400:
      print("Error: argument not correct")
      print(APIKeyRemaining(e), "remaining credits")
    elif e.code == 401:
      print("Error: key error")
    elif e.code == 429:
      print("Error: API limit reached")
    elif e.code == 500:
      print("Error: Internal server error")
      print(APIKeyRemaining(e), "remaining credits")
    elif e.code == 501:
      print("Error: Vehicle error")
      print(APIKeyRemaining(e), "remaining credits")
    sys.exit()
  return True

>>>>>>> b5f41347

def APIKeyRemaining(error):
  header = str(error.headers).replace("\n", " ").split(" ")
  print(header)
  indice = header.index("X-RateLimit-Remaining:")
  return header[indice+1]<|MERGE_RESOLUTION|>--- conflicted
+++ resolved
@@ -4,58 +4,45 @@
 import json
 
 
-def check_point(point):
-    try:
-        for coordinate in point:
-            float(coordinate)
-    except ValueError as e:
-        e = ValueError("Coordinates are not valid")
-        raise e
-    else:
-        if not len(point) == 2:
-            e = ValueError("Point needs to be lat and long")
-            raise e
-        elif not (-90 <= point[0] <= 90 and -180 <= point[1] <= 180):
-            e = ValueError("Latitude or longitude value is not valid")
-            raise e
+def valid_point(point):  # point = (lat, long)
+  try:
+   for coordinate in point:
+     float(coordinate)
+  except ValueError:
+    print("Error: coordinates are not valid")
+    sys.exit()
+    return False
+  else:
+    if not len(point)==2:
+      print("Error: point need to be lat and long")
+      sys.exit()
+      return False
+    elif not (-90 <= point[0] <= 90 and -180 <= point[1] <= 180) :
+      print("Error: latitude or longitude value is not valid")
+      sys.exit()
+      return False
+  return True
 
-
-def check_vehicle(vehicle):
-    l_vehicle = [
-        "car", "small_truck", "truck",
-        "scooter", "foot", "hike",
-        "bike", "mtb", "racingbike"
-    ]
-    if not vehicle in l_vehicle:
-        e = ValueError("{} is not a valid vehicle".format(vehicle))
-        raise e
-
-
-def check_locale(locale):
-    l_locale = ["en", "fr", "de", "it"]
-    if not locale in l_locale:
-        e = ValueError("{} is not a valid language".format(locale))
-        raise e
-
-
-def valid_unittime(unit):
-  l_unit = ["ms", "s", "min", "h"]
-  if unit in l_unit :
+def valid_vehicle(vehicle):
+  l_vehicle = [
+      "car", "small_truck", "truck",
+      "scooter", "foot", "hike",
+      "bike", "mtb", "racingbike"
+      ]
+  if vehicle in l_vehicle:
     return True
   else:
-    print("Error : wrong time unit")
+    print("Error: wrong vehicle")
     sys.exit()
 
-
-def valid_unitdistance(unit):
-  l_unit = ["m", "km"]
-  if unit in l_unit :
+def valid_locale(locale):
+  l_locale = ["en", "fr", "de", "it"]
+  if locale in l_locale:
     return True
   else:
-    print("Error : wrong distance unit")
+    print("Error: wrong language")
     sys.exit()
 
-<<<<<<< HEAD
 def CGHError(error):
     if error.code == 400:
       error.msg = "Argument not correct"
@@ -70,30 +57,6 @@
     elif error.code == 501:
       error.msg = "vehicle error"
       print(APIKeyRemaining(error), "remaining credits")
-=======
-
-def CGHError(url):
-  try:
-    fp=urllib.request.urlopen(url)
-    contenu=json.load(fp)
-  except HTTPError as e:
-    if e.code == 400:
-      print("Error: argument not correct")
-      print(APIKeyRemaining(e), "remaining credits")
-    elif e.code == 401:
-      print("Error: key error")
-    elif e.code == 429:
-      print("Error: API limit reached")
-    elif e.code == 500:
-      print("Error: Internal server error")
-      print(APIKeyRemaining(e), "remaining credits")
-    elif e.code == 501:
-      print("Error: Vehicle error")
-      print(APIKeyRemaining(e), "remaining credits")
-    sys.exit()
-  return True
-
->>>>>>> b5f41347
 
 def APIKeyRemaining(error):
   header = str(error.headers).replace("\n", " ").split(" ")
